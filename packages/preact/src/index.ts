--- conflicted
+++ resolved
@@ -253,36 +253,15 @@
 /** Unsubscribe from Signals when unmounting components/vnodes */
 hook(OptionsTypes.UNMOUNT, (old, vnode: VNode) => {
 	if (typeof vnode.type === "string") {
-<<<<<<< HEAD
 		let dom = vnode.__e as Element;
-
-		let updaters = dom._updaters;
-		if (updaters) {
-			dom._updaters = undefined;
-			for (let prop in updaters) {
-				let updater = updaters[prop];
-				if (updater) updater._dispose();
-=======
-		let dom = vnode.__e as Element | undefined;
-		// vnode._dom is undefined during string rendering
 		if (dom) {
-			const updaters = dom._updaters;
+			let updaters = dom._updaters;
 			if (updaters) {
 				dom._updaters = undefined;
 				for (let prop in updaters) {
 					let updater = updaters[prop];
 					if (updater) updater._dispose();
 				}
-			}
-		}
-	} else {
-		let component = vnode.__c;
-		if (component) {
-			const updater = component._updater;
-			if (updater) {
-				component._updater = undefined;
-				updater._dispose();
->>>>>>> 52a7f706
 			}
 		}
 	} else {
